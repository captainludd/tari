# Tari Network Terminology

Below are a list of terms and their definitions that are used throughout the Tari code and documentation. Let's use this
glossary to disambiguate ideas, and work towards a
[ubiquitous language](https://blog.carbonfive.com/2016/10/04/ubiquitous-language-the-joy-of-naming/) for this project.

## Asset Issuer
[Asset Issuer]: #asset-issuer "An entity that creates digital assets on the Tari DAN"

An entity that creates digital assets on the Tari DAN. The Asset Issuer will specify the parameters of the contract template
that defines the rules that govern the asset and the number and nature of its constituent tokens on issuance. The Asset Issuer
will, generally, be the initial owner of the tokens.

## Bad Actor
[Bad Actor]: #bad-actor "A participant that acts maliciously or negligently to the detriment of the network or another participant"

A participant that acts maliciously or negligently to the detriment of the network or another participant.

## Base layer
[Base Layer]: #base-layer "The Tari layer handling payments and secured by proof of work"


The Tari Base layer is a merge-mined [blockchain] secured by proof-of-work. The base layer is primarily responsible for
the emission of new Tari, for securing and managing [Tari coin] transfers.


## Base Node
[base node]: #base-node "A full Tari node running on the base layer, validating and propagating Tari coin transactions and blocks"

A full Tari node running on the base layer. It's primary role is validating and propagating [Tari coin] transactions
and blocks to the rest of the network.


## Block
[block]: #block "A collection transactions and associated metadata recorded as a single entity in the Tari blockchain"

A collection transactions and associated metadata recorded as a single entity in the Tari blockchain. The ordering of
 Tari transactions is set purely by the block height of the block they are recorded in. 


## Block reward
[block reward]: #block-reward "The amount of Tari created in every block"

The amount of Tari created by the coinbase transaction in every block. The block reward is set by the 
[emission schedule].


## Blockchain
[blockchain]: #blockchain "The linked sequence of Tari blocks on the Tari base layer"

A sequence of tari [block]s. Each block contains a hash of the previous valid block. Thus the blocks form a chain 
with the property that changing anything in a block other than the head block requires rewriting the entire 
blockchain from that point on.

## Current head

[currenthead]: #currenthead	"The last valid block of the longest chain"

The last [block] of the base layer that represents the latest valid block. This [block] must be from the longest proof of work chain to be the current head. 

## Checkpoint

[checkpoint]: #checkpoint "A summary of the state of a Digital Asset that is recorded on the base layer"

A hash of the state of a Digital Asset that is recorded on the base layer.

## BroadcastStrategy

A strategy for propagating messages amongst nodes in a peer-to-peer network. Example implementations of
`BroadcastStrategy` include the Gossip protocol, Dandelion and flood fill.

## Coinbase transaction
[coinbase transaction]: #coinbase-transaction

The first transaction in every Tari block yields a [Block Reward] according to the Tari [emission Schedule] and is 
awarded to the miner that performed the Proof of Work for the block.

## Committee
[committee]: #committee "A group of validator nodes that are responsible for managing a specific Digital Asset"

A group of [Validator Node]s that are responsible for managing the state of a specific [Digital Asset]. A committee is selected
during asset issuance and can be updated at [Checkpoint]s.

## CommitteeSelectionStrategy
[CommitteeSelectionStrategy]: #committeeselectionstrategy "A strategy for the DAN to select candidates for the committee from the available registered Validator Nodes"
A strategy for the DAN to algorithmically select candidates for the committee from the available registered Validator Nodes. The VNs will need accept the nomination to become part of the committee.

## ConsensusStrategy
[ConsensusStrategy]: #consensusstrategy "The approach that will be taken for a committee to reach consensus on instructions"

The approach that will be taken for a committee to reach consensus on the validity of instructions that are performed on a
given Digital Asset.

## Commitment
[commitment]: #commitment

A commitment is a cryptographic primitive that allows one to commit to a chosen value while keeping it hidden from
others, with the ability to reveal the committed value later. Commitments are designed so that one cannot change the
value or statement after they have committed to it.

## Communication Node 
[communication node]: #communication-node 'A communication node that is responsible for maintaining the Tari communication network'

A Communication Node is either a Validator Node or Base Node that is part of the Tari communication network. It maintains the network and is responsible for forwarding and propagating joining requests, discovery requests and data messages on the communication network.  

## Communication Clients 
[communication client]: #communication-client 'A communication client that makes use of the Tari communication network, but does not maintain it'

A Communication Client is a Wallet or Asset Manager that makes use of the Tari communication network to send joining and discovery requests. A Communication Client does not maintain the communication network and is not responsible for forwarding or propagating any requests or data messages.

## Creator Assigned Mode

An asset runs in creator-assigned mode when _every_ validator node in a validator committee is a [Trusted Node].


## Digital asset
[digital asset]: #digital-asset 'Sets of Native digital tokens, both fungible and non-fungible that are created by 
asset issuers on the Tari 2nd layer'

Digital assets (DAs) are the sets or collections of native digital tokens (both fungible and non-fungible) that are 
created by [asset issuer]s on the Tari 2nd layer. For example, a promoter might create a DA for a music concert event. The
 event is the digital asset, and the tickets for the event are digital asset [tokens].


## Digital Asset Network
[Digital Asset Network]: #digital-asset-network "The Tari second layer. All digital asset interactions are managed here."

The Tari second layer. All digital asset interactions are managed on the Tari Digital Assets Network (DAN). These
interactions (defined in [instruction]s) are processed and validated by [Validator Node]s.

## DigitalAssetTemplate
[DigitalAssetTemplate]: #digitalassettemplate "A set of non-turing complete contract types supported by the DAN"

A DigitalAssetTemplate is one of a set of contract types supported by the DAN. These contracts are non-turing complete and consist of
rigid rule-sets with parameters that can be set by Asset Issuers.

## Digital asset tokens
[tokens]: #digital-asset-tokens 'or just, "tokens". The tokens associated with a given digital asset. Tokens are created
 by asset issuers'

Digital asset tokens (or often, just "tokens") are the finite set of digital entities associated with a given digital 
asset. Depending on the DA created, tokens can represent tickets, in-game items, collectibles or loyalty points. They
 are bound to the [digital asset] that created them.


## Instructions
[instruction]: #instructions "Second-layer network commands for managing digital asset state"

Instructions are the [digital asset network] equivalent of [transaction]s. Instructions are issued by asset issuers and
client applications and are relayed by the DAN to the [validator node]s that are managing the associated
[digital asset].


## Emission schedule
[emission schedule]: #emission-schedule

An explicit formula as a function of the block height, _h_, that determines the block reward for the 
_h_<sup>th</sup> block.


## Mempool
[mempool]: #mempool

The mempool is the set of transactions that have been validated by a base node, but have not yet been included in the
longest proof-of-work chain. Miners usually draw from the mempool to build up transaction [block]s.


## Mimblewimble
[mimblewimble]: #mimblewimble "a privacy-centric cryptocurrency protocol"

Mimblewimble is a privacy-centric cryptocurrency protocol. It was
[dropped](https://download.wpsoftware.net/bitcoin/wizardry/mimblewimble.txt) in the Bitcoin Developers chatroom by an
anonymous author and has since been refined by several authors, including Andrew Poelstra.


## Mining Server
[mining server]: #mining-server

A Mining Server is responsible for constructing new blocks by bundling transactions from the [mempool] of a connected [Base Node]. It also distributes Proof-of-Work tasks to Mining Workers and verifies PoW solutions.


## Mining Worker
[mining worker]: #mining-worker

A Mining Worker is responsible for performing Proof-of-Work tasks received from its parent [Mining Server].

<<<<<<< HEAD
=======
## Node ID
[node ID]: #node-id

A node ID is a unique identifier that specifies the location of a [Consensus Node] or [Consensus Client] in the Tari communication network. The node ID can either be obtained from registration on the [Base Layer] or can be derived from the public identification key of a [Consensus Node] or [Consensus Client]. 
>>>>>>> 9d84f579

## Range proof
[range proof]: #range-proof

A mathematical demonstration that a value inside a [commitment] (i.e. it is hidden) lies within a certain range. For
[Mimblewimble], range proofs are used to prove that outputs are positive values.

## RegistrationCollateral
[RegistrationCollateral]: #registrationcollateral "An amount of tari coin that is locked up on the base layer when a [Validator Node] is registered"

An amount of tari coin that is locked up on the base layer when a [Validator Node] is registered. In order to make Sybil attacks expensive and to
provide an authorative base layer registry of [validator node]s they will need to lock up a amount of [Tari Coin] on the [Base Layer] using a
registration transaction to begin acting as a VN on the DAN.

## RegistrationTerm
[RegistrationTerm]: #registrationterm "The minimum amount of time that a VN registration lasts"

The minimum amount of time that a VN registration lasts, the RegistrationCollateral can only be released after this minimum period has elapsed.

## SynchronisationStrategy

The generalised approach for a [Base Node] to obtain the current state of the blockchain from the peer-to-peer network.
Specific implementations may differ based on different trade-offs and constraints with respect to bandwidth, local
network conditions etc.


## SynchronisationState

The current synchronisation state of a [Base Node]. This can either be
* `new` - The blockchain state is empty and is waiting for synchronisation to begin.
* `synchronising` - The blockchain state is in the process of synchronising with the rest of the network.
* `synchronised` - The blockchain state has synchronised with the rest of the network and is in a position to validate
  transactions.

## Transaction
[transaction]: #transaction "Base layer tari coin transfers."

Transactions are activities recorded on the Tari [blockchain] running on the [base layer]. Transactions always involve a
transfer of [Tari coin]s.

## ValidationState

Transactions or blocks are `unvalidated` when first received by a [Base Node]. After validation, they are either
`rejected` or `validated`.

`Validated` transactions can be added to the [mempool] and propagated to peers.

`Validated` blocks are added to the [blockchain] and propagated to peers.

## Tari Coin
[tari coin]: #tari-coin "The base layer token"

The base layer token. Tari coins are released according to the [emission schedule] on the Tari [base layer] 
[blockchain] in [coinbase transaction]s.

## Trusted Node
[trusted node]: #trusted-node "A permissioned Validator Node nominated by an Asset Issuer"

A permissioned Validator Node nominated by an Asset Issuer that will form part of the committee for that Digital Asset.

## Token Wallet
[token wallet]: #token-wallet "An Asset Manager Wallet for Tari Assets and Tokens"

A Tari Token Wallet is responsible for managing [Digital asset]s and [Tokens], and for constructing and negotiating [instructions]s for transferring and receiving Assets and Tokens on the [Digital Asset Network]. 

## Unspent transaction outputs
[utxo]: #unspent-transaction-outputs

An unspent transaction output (UTXO) is a discrete number of Tari that are available to be spent. The sum of all 
UTXOs represents all the Tari currently in circulation. In addition, the sum of all UTXO values equals the sum of the
 [block reward]s for all blocks up to the current block height.

UTXO values are hidden by their [commitment]s. Only the owner of the UTXO and (presumably) the creator of the UTXO
(either a [Coinbase transaction] or previous spender) know the value of the UTXO.


## Validator Node
[validator node]: #validator-node "A second-layer node that manages and validates digital asset state transitions"

Validator nodes (VNs) make up the Tari second layer, or [Digital Asset Network]. VNs are responsible for creating and
updating [digital asset]s living on the Tari network.

## Wallet
[wallet]: #wallet "A Wallet for Tari coins"

A Tari Wallet is responsible for managing key pairs, and for constructing and negotiating [transaction]s for transferring and receiving [tari coin]s on the [Base Layer].

## Pruning horizon

[pruninghorizon]: #pruninghorizon	"Block height at which pruning will commence"

This is a local setting for each node to help reduce syncing time and bandwidth. This is the number of blocks from the chain tip beyond which a chain will be pruned.

## Archive node

[archivenode]: #archivenode	"a full history node"

This is a full history [base node]. It will keep a complete history of every transaction ever received and it will not implement pruning.

## Blockchain state

[blockchainstate]: #blockchainstate	"This is a snapshot of how the blockchain looks"

This is a complete snapshot of the blockchain at a spesific block height. This means pruned [utxo], complete set of kernals and headers up to that block height from genesis block is known.

# Disclaimer

This document is subject to the [disclaimer](../DISCLAIMER.md).<|MERGE_RESOLUTION|>--- conflicted
+++ resolved
@@ -56,7 +56,7 @@
 
 [currenthead]: #currenthead	"The last valid block of the longest chain"
 
-The last [block] of the base layer that represents the latest valid block. This [block] must be from the longest proof of work chain to be the current head. 
+The last [block] of the base layer that represents the latest valid block. This [block] must be from the longest proof of work chain to be the current head.
 
 ## Checkpoint
 
@@ -98,12 +98,12 @@
 others, with the ability to reveal the committed value later. Commitments are designed so that one cannot change the
 value or statement after they have committed to it.
 
-## Communication Node 
+## Communication Node
 [communication node]: #communication-node 'A communication node that is responsible for maintaining the Tari communication network'
 
-A Communication Node is either a Validator Node or Base Node that is part of the Tari communication network. It maintains the network and is responsible for forwarding and propagating joining requests, discovery requests and data messages on the communication network.  
-
-## Communication Clients 
+A Communication Node is either a Validator Node or Base Node that is part of the Tari communication network. It maintains the network and is responsible for forwarding and propagating joining requests, discovery requests and data messages on the communication network.
+
+## Communication Clients
 [communication client]: #communication-client 'A communication client that makes use of the Tari communication network, but does not maintain it'
 
 A Communication Client is a Wallet or Asset Manager that makes use of the Tari communication network to send joining and discovery requests. A Communication Client does not maintain the communication network and is not responsible for forwarding or propagating any requests or data messages.
@@ -184,13 +184,10 @@
 
 A Mining Worker is responsible for performing Proof-of-Work tasks received from its parent [Mining Server].
 
-<<<<<<< HEAD
-=======
 ## Node ID
 [node ID]: #node-id
 
-A node ID is a unique identifier that specifies the location of a [Consensus Node] or [Consensus Client] in the Tari communication network. The node ID can either be obtained from registration on the [Base Layer] or can be derived from the public identification key of a [Consensus Node] or [Consensus Client]. 
->>>>>>> 9d84f579
+A node ID is a unique identifier that specifies the location of a [Consensus Node] or [Consensus Client] in the Tari communication network. The node ID can either be obtained from registration on the [Base Layer] or can be derived from the public identification key of a [Consensus Node] or [Consensus Client].
 
 ## Range proof
 [range proof]: #range-proof
@@ -254,7 +251,7 @@
 ## Token Wallet
 [token wallet]: #token-wallet "An Asset Manager Wallet for Tari Assets and Tokens"
 
-A Tari Token Wallet is responsible for managing [Digital asset]s and [Tokens], and for constructing and negotiating [instructions]s for transferring and receiving Assets and Tokens on the [Digital Asset Network]. 
+A Tari Token Wallet is responsible for managing [Digital asset]s and [Tokens], and for constructing and negotiating [instructions]s for transferring and receiving Assets and Tokens on the [Digital Asset Network].
 
 ## Unspent transaction outputs
 [utxo]: #unspent-transaction-outputs
